--- conflicted
+++ resolved
@@ -193,12 +193,8 @@
         self.start_rot = np.eye(2)
 
         # initiate stuff
-<<<<<<< HEAD
-        self.sim = Simulator(self.params, self.num_agents, self.seed, time_step=self.timestep, integrator=self.integrator, model=self.model)
-=======
         self.sim = Simulator(self.params, self.num_agents, self.seed, time_step=self.timestep,
-                             integrator=self.integrator)
->>>>>>> 3ab2dc24
+                             integrator=self.integrator, model=self.model)
         self.sim.set_map(self.map_path, self.map_ext)
 
         # observation space
